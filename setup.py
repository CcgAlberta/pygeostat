--- conflicted
+++ resolved
@@ -1,48 +1,47 @@
 """See pyproject.toml for project metadata."""
 from setuptools import setup
 
-<<<<<<< HEAD
-with open("README.rst", "r") as fh:
-    long_description = fh.read()
-
-with open('requirements.txt', 'r') as file:
-    install_requires = file.readlines()
-install_requires = [x.strip() for x in install_requires]
-
-
-setup(name='pygeostat',
-      version='1.1.1',
-      description='Python interface for geostatistics',
-      long_description=long_description,
-      long_description_content_type="text/x-rst",
-      url='http://www.ccgalberta.com/pygeostat/welcome.html',
-      project_urls={
-          'Documentation': 'http://www.ccgalberta.com/pygeostat/welcome.html', 'Source': 'https://github.com/CcgAlberta/pygeostat'
-      },
-      maintainer='pygeostat development team',
-      maintainer_email='hadavand@ualberta.ca',
-      author='Jared Deutsch, Matthew Deutsch, Ryan Martin, Warren Black, Tyler Acorn, Mostafa Hadavand, Ryan Barnett',
-      license='MIT License',
-      packages=setuptools.find_packages(where='src')+ ['pygeostat.fortran.src',
-                                                 'pygeostat.fortran.src.subs',
-                                                 'pygeostat.fortran.resource',
-                                                 'pygeostat.fortran.resource.LAPACK',
-                                                 'pygeostat.fortran.resource.LAPACK.ALL',
-                                                 'pygeostat.fortran.resource.rm'],
-      package_dir={"":"src"},
-      python_requires='>=3.10',
-      install_requires=install_requires,
-      classifiers=[
-          "Programming Language :: Python :: 3",
-          "License :: OSI Approved :: MIT License",
-          "Operating System :: Microsoft",
-      ],  
-	  package_data={'': ['*.for', '*.bat', '*.f90', '*.f', 'rm.exe',
-                    'libintl3.dll', 'libiconv2.dll',
-                    'License.txt'], 'pygeostat': ['data/example_data/*', 'executable/*.txt']},
-      include_package_data=True,
-      zip_safe=False)
-
+#with open("README.rst", "r") as fh:
+#    long_description = fh.read()
+#
+#with open('requirements.txt', 'r') as file:
+#    install_requires = file.readlines()
+#install_requires = [x.strip() for x in install_requires]
+#
+#
+#setup(name='pygeostat',
+#      version='1.1.1',
+#      description='Python interface for geostatistics',
+#      long_description=long_description,
+#      long_description_content_type="text/x-rst",
+#      url='http://www.ccgalberta.com/pygeostat/welcome.html',
+#      project_urls={
+#          'Documentation': 'http://www.ccgalberta.com/pygeostat/welcome.html', 'Source': 'https://github.com/CcgAlberta/pygeostat'
+#      },
+#      maintainer='pygeostat development team',
+#      maintainer_email='hadavand@ualberta.ca',
+#      author='Jared Deutsch, Matthew Deutsch, Ryan Martin, Warren Black, Tyler Acorn, Mostafa Hadavand, Ryan Barnett',
+#      license='MIT License',
+#      packages=setuptools.find_packages(where='src')+ ['pygeostat.fortran.src',
+#                                                 'pygeostat.fortran.src.subs',
+#                                                 'pygeostat.fortran.resource',
+#                                                 'pygeostat.fortran.resource.LAPACK',
+#                                                 'pygeostat.fortran.resource.LAPACK.ALL',
+#                                                 'pygeostat.fortran.resource.rm'],
+#      package_dir={"":"src"},
+#      python_requires='>=3.10',
+#      install_requires=install_requires,
+#      classifiers=[
+#          "Programming Language :: Python :: 3",
+#          "License :: OSI Approved :: MIT License",
+#          "Operating System :: Microsoft",
+#      ],  
+#	  package_data={'': ['*.for', '*.bat', '*.f90', '*.f', 'rm.exe',
+#                    'libintl3.dll', 'libiconv2.dll',
+#                    'License.txt'], 'pygeostat': ['data/example_data/*', 'executable/*.txt']},
+#      include_package_data=True,
+#      zip_safe=False)
+#
 
 # To install, run python with the following command line:
 # >>> pip install .
@@ -52,6 +51,4 @@
 # >>> pip uninstall pygeostat
 # To create distribution files
 # >>> python setup.py bdist_wheel
-=======
-setup()
->>>>>>> 5bdcc45b
+setup()